set(CONFIG_SOURCES
    config/config.hpp
    config/config.cpp
    config/common.hpp
    config/common.cpp
    config/option_parser.hpp
    config/option_parser.cpp
    config/option_collation.hpp
    config/option_collation.cpp
    config/octopus_vcf.hpp
    config/octopus_vcf.cpp
)

set(EXCEPTIONS_SOURCES
    exceptions/error.hpp
    exceptions/error.cpp
    exceptions/user_error.hpp
    exceptions/program_error.hpp
    exceptions/system_error.hpp
    exceptions/missing_file_error.hpp
    exceptions/missing_file_error.cpp
    exceptions/malformed_file_error.hpp
    exceptions/malformed_file_error.cpp
    exceptions/missing_index_error.hpp
    exceptions/missing_index_error.cpp
    exceptions/unwritable_file_error.hpp
    exceptions/unwritable_file_error.cpp
)

set(CONCEPTS_SOURCES
    concepts/equitable.hpp
    concepts/comparable.hpp
    concepts/mappable.hpp
    concepts/mappable_range.hpp
)

set(BASICS_SOURCES
    basics/contig_region.hpp
    basics/genomic_region.hpp
    basics/phred.hpp
    basics/cigar_string.hpp
    basics/cigar_string.cpp
    basics/aligned_read.hpp
    basics/aligned_read.cpp
    basics/mappable_reference_wrapper.hpp
    basics/ploidy_map.hpp
    basics/ploidy_map.cpp
    basics/pedigree.hpp
    basics/pedigree.cpp
    basics/trio.hpp
    basics/trio.cpp
)

set(CONTAINERS_SOURCES
    containers/mappable_flat_multi_set.hpp
    containers/mappable_flat_set.hpp
    containers/mappable_map.hpp
    containers/matrix_map.hpp
    containers/probability_matrix.hpp
)

set(LOGGING_SOURCES
    logging/logging.hpp
    logging/logging.cpp
    logging/progress_meter.hpp
    logging/progress_meter.cpp
    logging/error_handler.hpp
    logging/error_handler.cpp
    logging/main_logging.hpp
    logging/main_logging.cpp
)

set(IO_SOURCES
    io/reference/caching_fasta.hpp
    io/reference/caching_fasta.cpp
    io/reference/fasta.hpp
    io/reference/fasta.cpp
    io/reference/reference_genome.hpp
    io/reference/reference_genome.cpp
    io/reference/reference_reader.hpp
    io/reference/threadsafe_fasta.hpp
    io/reference/threadsafe_fasta.cpp

    io/region/region_parser.hpp
    io/region/region_parser.cpp

    io/pedigree/pedigree_reader.hpp
    io/pedigree/pedigree_reader.cpp

    io/read/htslib_sam_facade.hpp
    io/read/htslib_sam_facade.cpp
    io/read/read_manager.hpp
    io/read/read_manager.cpp
    io/read/read_reader_impl.hpp
    io/read/read_reader.hpp
    io/read/read_reader.cpp
    
    io/variant/htslib_bcf_facade.hpp
    io/variant/htslib_bcf_facade.cpp
    io/variant/vcf_header.hpp
    io/variant/vcf_header.cpp
    io/variant/vcf_parser.hpp
    io/variant/vcf_parser.cpp
    io/variant/vcf_reader_impl.hpp
    io/variant/vcf_reader.hpp
    io/variant/vcf_reader.cpp
    io/variant/vcf_record.hpp
    io/variant/vcf_record.cpp
    io/variant/vcf_type.hpp
    io/variant/vcf_type.cpp
    io/variant/vcf_utils.hpp
    io/variant/vcf_utils.cpp
    io/variant/vcf_writer.hpp
    io/variant/vcf_writer.cpp
    io/variant/vcf.hpp
    io/variant/vcf_spec.hpp
)

set(READPIPE_SOURCES
    readpipe/read_pipe_fwd.hpp
    readpipe/read_pipe.hpp
    readpipe/read_pipe.cpp
    
    readpipe/downsampling/downsampler.hpp
    readpipe/downsampling/downsampler.cpp
    
    readpipe/filtering/read_filter.hpp
    readpipe/filtering/read_filter.cpp
    readpipe/filtering/read_filterer.hpp
    
    readpipe/transformers/read_transform.hpp
    readpipe/transformers/read_transform.cpp
    readpipe/transformers/read_transformer.hpp
    readpipe/transformers/read_transformer.cpp
)

set(UTILS_SOURCES
    utils/append.hpp
    utils/compression.hpp
    utils/compression.cpp
    utils/hash_functions.hpp
    utils/map_utils.hpp
    utils/mappable_algorithms.hpp
    utils/maths.hpp
    utils/merge_transform.hpp
    utils/path_utils.hpp
    utils/path_utils.cpp
    utils/read_algorithms.hpp
    utils/read_algorithms.cpp
    utils/read_stats.hpp
    utils/read_stats.cpp
    utils/sequence_utils.hpp
    utils/string_utils.hpp
    utils/string_utils.cpp
    utils/timing.hpp
    utils/type_tricks.hpp
    utils/coverage_tracker.hpp
    utils/coverage_tracker.cpp
    utils/read_size_estimator.hpp
    utils/read_size_estimator.cpp
    utils/kmer_mapper.hpp
    utils/kmer_mapper.cpp
    utils/memory_footprint.hpp
    utils/memory_footprint.cpp
    utils/emplace_iterator.hpp
    utils/repeat_finder.hpp
    utils/repeat_finder.cpp
)

set(CORE_SOURCES
    core/callers/caller_builder.hpp
    core/callers/caller_builder.cpp
    core/callers/caller_factory.hpp
    core/callers/caller_factory.cpp
    core/callers/caller.hpp
    core/callers/caller.cpp
    core/callers/cancer_caller.hpp
    core/callers/cancer_caller.cpp
    core/callers/individual_caller.hpp
    core/callers/individual_caller.cpp
    core/callers/population_caller.hpp
    core/callers/population_caller.cpp
    core/callers/trio_caller.hpp
    core/callers/trio_caller.cpp
<<<<<<< HEAD
    
    core/callers/utils/call_types.hpp
    core/callers/utils/call.hpp
    core/callers/utils/call.cpp
    core/callers/utils/germline_variant_call.hpp
    core/callers/utils/germline_variant_call.cpp
    core/callers/utils/reference_call.hpp
    core/callers/utils/reference_call.cpp
    core/callers/utils/somatic_call.hpp
    core/callers/utils/somatic_call.cpp
    core/callers/utils/variant_call.hpp
    core/callers/utils/variant_call.cpp
    core/callers/utils/denovo_call.hpp
    core/callers/utils/denovo_call.cpp
    core/callers/utils/vcf_header_factory.hpp
    core/callers/utils/vcf_header_factory.cpp
    core/callers/utils/vcf_record_factory.hpp
    core/callers/utils/vcf_record_factory.cpp

    core/csr/facets/facet.hpp
    core/csr/facets/facet.cpp
=======

    core/types/calls/call_types.hpp
    core/types/calls/call.hpp
    core/types/calls/call.cpp
    core/types/calls/germline_variant_call.hpp
    core/types/calls/germline_variant_call.cpp
    core/types/calls/reference_call.hpp
    core/types/calls/reference_call.cpp
    core/types/calls/somatic_call.hpp
    core/types/calls/somatic_call.cpp
    core/types/calls/variant_call.hpp
    core/types/calls/variant_call.cpp
    core/types/calls/denovo_call.hpp
    core/types/calls/denovo_call.cpp
    core/types/calls/denovo_reference_reversion_call.hpp
    core/types/calls/denovo_reference_reversion_call.cpp
    core/types/calls/call_wrapper.hpp
    core/types/calls/call_wrapper.cpp
    core/tools/vcf_header_factory.hpp
    core/tools/vcf_header_factory.cpp
    core/tools/vcf_record_factory.hpp
    core/tools/vcf_record_factory.cpp
    
>>>>>>> 543d5784
    core/csr/facets/read_assignment.hpp
    core/csr/facets/read_assignment.cpp
    
    core/csr/filters/supervised_variant_call_filter.hpp
    core/csr/filters/supervised_variant_call_filter.cpp
    core/csr/filters/threshold_filter.hpp
    core/csr/filters/threshold_filter.cpp
    core/csr/filters/variant_call_filter.hpp
    core/csr/filters/variant_call_filter.cpp
    
    core/csr/measures/measure.hpp
    core/csr/measures/qual.hpp
    core/csr/measures/qual.cpp
    core/csr/measures/quality_by_depth.hpp
    core/csr/measures/quality_by_depth.cpp
    
    core/csr/utils/genotype_reader.hpp
    core/csr/utils/genotype_reader.cpp
    core/csr/utils/variant_call_filter_factory.hpp
    core/csr/utils/variant_call_filter_factory.cpp
    
    core/models/haplotype_likelihood_cache.hpp
    core/models/haplotype_likelihood_cache.cpp
    core/models/haplotype_likelihood_model.hpp
    core/models/haplotype_likelihood_model.cpp
    
    core/models/genotype/cnv_model.hpp
    core/models/genotype/cnv_model.cpp

    core/models/genotype/germline_likelihood_model.hpp
    core/models/genotype/germline_likelihood_model.cpp
    core/models/genotype/individual_model.hpp
    core/models/genotype/individual_model.cpp
    core/models/genotype/population_model.hpp
    core/models/genotype/population_model.cpp
    core/models/genotype/tumour_model.hpp
    core/models/genotype/tumour_model.cpp
    core/models/genotype/variational_bayes_mixture_model.hpp
    core/models/genotype/trio_model.hpp
    core/models/genotype/trio_model.cpp
    core/models/genotype/genotype_prior_model.hpp
    core/models/genotype/uniform_genotype_prior_model.hpp
    core/models/genotype/coalescent_genotype_prior_model.hpp
    core/models/genotype/cancer_genotype_prior_model.hpp
    core/models/genotype/cancer_genotype_prior_model.cpp
    core/models/genotype/population_prior_model.hpp
    core/models/genotype/uniform_population_prior_model.hpp
    core/models/genotype/coalescent_population_prior_model.hpp
    core/models/genotype/coalescent_population_prior_model.cpp

    core/models/pairhmm/pair_hmm.hpp
    core/models/pairhmm/pair_hmm.cpp
    core/models/pairhmm/simd_pair_hmm.hpp
    core/models/pairhmm/simd_pair_hmm.cpp

    core/models/mutation/hiseq_indel_error_model.hpp
    core/models/mutation/hiseq_indel_error_model.cpp
    core/models/mutation/x10_indel_error_model.hpp
    core/models/mutation/x10_indel_error_model.cpp
    core/models/mutation/indel_error_model.hpp
    core/models/mutation/indel_error_model.cpp
    core/models/mutation/snv_error_model.hpp
    core/models/mutation/snv_error_model.cpp
    core/models/mutation/hiseq_snv_error_model.hpp
    core/models/mutation/hiseq_snv_error_model.cpp
    core/models/mutation/x10_snv_error_model.hpp
    core/models/mutation/x10_snv_error_model.cpp
    core/models/mutation/error_model_factory.hpp
    core/models/mutation/error_model_factory.cpp
    core/models/mutation/somatic_mutation_model.hpp
    core/models/mutation/somatic_mutation_model.cpp
    core/models/mutation/coalescent_model.hpp
    core/models/mutation/coalescent_model.cpp
    core/models/mutation/denovo_model.hpp
    core/models/mutation/denovo_model.cpp
    
    core/tools/coretools.hpp
    core/tools/haplotype_filter.hpp
    core/tools/haplotype_filter.cpp

    core/tools/hapgen/genome_walker.hpp
    core/tools/hapgen/genome_walker.cpp
    core/tools/hapgen/haplotype_generator.hpp
    core/tools/hapgen/haplotype_generator.cpp
    core/tools/hapgen/haplotype_tree.hpp
    core/tools/hapgen/haplotype_tree.cpp
    
    core/tools/phaser/phaser.hpp
    core/tools/phaser/phaser.cpp
    
    core/tools/vargen/cigar_scanner.hpp
    core/tools/vargen/cigar_scanner.cpp
    core/tools/vargen/dynamic_cigar_scanner.hpp
    core/tools/vargen/dynamic_cigar_scanner.cpp
    core/tools/vargen/downloader.hpp
    core/tools/vargen/downloader.cpp
    core/tools/vargen/local_reassembler.hpp
    core/tools/vargen/local_reassembler.cpp
    core/tools/vargen/randomiser.hpp
    core/tools/vargen/randomiser.cpp
    core/tools/vargen/variant_generator.hpp
    core/tools/vargen/variant_generator.cpp
    core/tools/vargen/vcf_extractor.hpp
    core/tools/vargen/vcf_extractor.cpp
    core/tools/vargen/variant_generator_builder.hpp
    core/tools/vargen/variant_generator_builder.cpp
    
    core/tools/vargen/utils/assembler.hpp
    core/tools/vargen/utils/assembler.cpp
    core/tools/vargen/utils/global_aligner.hpp
    core/tools/vargen/utils/global_aligner.cpp
    core/tools/vargen/utils/assembler_active_region_generator.hpp
    core/tools/vargen/utils/assembler_active_region_generator.cpp

    core/types/allele.hpp
    core/types/allele.cpp
    core/types/cancer_genotype.hpp
    core/types/cancer_genotype.cpp
    core/types/genotype.hpp
    core/types/genotype.cpp
    core/types/haplotype.hpp
    core/types/haplotype.cpp
    core/types/variant.hpp
    core/types/variant.cpp

    core/calling_components.hpp
    core/calling_components.cpp

    core/octopus.hpp
    core/octopus.cpp
)

set(MISC_SOURCES
    ${octopus_SOURCE_DIR}/src/timers.hpp
    ${octopus_SOURCE_DIR}/src/timers.cpp
)

set(OCTOPUS_SOURCES
    ${CONFIG_SOURCES}
    ${EXCEPTIONS_SOURCES}
    ${CONCEPTS_SOURCES}
    ${BASICS_SOURCES}
    ${CONTAINERS_SOURCES}
    ${LOGGING_SOURCES}
    ${IO_SOURCES}
    ${READPIPE_SOURCES}
    ${UTILS_SOURCES}
    ${CORE_SOURCES}
    ${MISC_SOURCES}
)

set(INCLUDE_SOURCES
    ${octopus_SOURCE_DIR}/lib/bioio.hpp
    ${octopus_SOURCE_DIR}/lib/tandem/tandem.hpp
    ${octopus_SOURCE_DIR}//lib/ksp/custom_dijkstra_call.hpp
    ${octopus_SOURCE_DIR}//lib/ksp/yen_ksp.hpp
)

set(CMAKE_CXX_FLAGS "${CMAKE_CXX_FLAGS} -Wall -pedantic -Wextra")

set(REQUIRED_BOOST_LIBRARIES
    system
    filesystem
    program_options
    date_time
    log_setup
    log
    iostreams
    timer
    thread
)

set(WarningIgnores
    -Wno-unused-parameter
    -Wno-unused-function
    -Wno-missing-braces
)

if (BUILD_TESTING)
    # Make a library of all octopus non-main.cpp sources so can be used with tests
    add_library(Octopus ${OCTOPUS_SOURCES} ${INCLUDE_SOURCES})
    target_compile_features(Octopus PRIVATE cxx_thread_local)
    target_include_directories(Octopus PUBLIC ${octopus_SOURCE_DIR}/lib ${octopus_SOURCE_DIR}/src)
    target_link_libraries(Octopus tandem)
    target_compile_definitions(Octopus PRIVATE -DBOOST_LOG_DYN_LINK) # Required for log
    if (CMAKE_COMPILER_IS_GNUCXX)
        target_compile_options(Octopus PRIVATE ${WarningIgnores})
    elseif (CMAKE_CXX_COMPILER_ID MATCHES "Clang")
        target_compile_options(Octopus PRIVATE ${WarningIgnores})
    endif()
    find_package (Boost 1.58 REQUIRED COMPONENTS ${REQUIRED_BOOST_LIBRARIES} REQUIRED)
    if (Boost_FOUND)
        target_include_directories (Octopus PUBLIC ${Boost_INCLUDE_DIR})
        target_link_libraries (Octopus ${Boost_LIBRARIES})
    endif (Boost_FOUND)
    set(CMAKE_MODULE_PATH ${CMAKE_MODULE_PATH} "${CMAKE_SOURCE_DIR}/build/cmake/modules/")
    find_package (HTSlib 1.4 REQUIRED)
    if (HTSlib_FOUND)
        target_include_directories (Octopus PUBLIC ${HTSlib_INCLUDE_DIRS})
        target_link_libraries (Octopus ${HTSlib_LIBRARIES})
    endif (HTSlib_FOUND)
elseif (CMAKE_BUILD_TYPE MATCHES Debug)
    add_executable(octopus-debug main.cpp ${OCTOPUS_SOURCES} ${INCLUDE_SOURCES} utils/repeat_finder.cpp)
    target_compile_features(octopus-debug PRIVATE cxx_thread_local)
   if (CMAKE_COMPILER_IS_GNUCXX)
       target_compile_options(octopus-debug PRIVATE -Wall -Wextra -Wextra ${WarningIgnores} -pedantic)
   elseif (CMAKE_CXX_COMPILER_ID MATCHES "Clang")
       target_compile_options(octopus-debug PRIVATE -Wall -Wextra ${WarningIgnores})
   endif()
    target_include_directories(octopus-debug PUBLIC ${octopus_SOURCE_DIR}/lib ${octopus_SOURCE_DIR}/src)
    target_link_libraries(octopus-debug tandem)
    if (USE_STATIC_BOOST)
        message(STATUS "Linking against boost static libraries")
        set(Boost_USE_STATIC_LIBS ON)
    else()
        message(STATUS "Linking against boost dynamic libraries")
        target_compile_definitions(octopus-debug PRIVATE -DBOOST_LOG_DYN_LINK) # Required for log
    endif()
    find_package (Boost 1.58 REQUIRED COMPONENTS ${REQUIRED_BOOST_LIBRARIES} REQUIRED)
    if (Boost_FOUND)
        target_include_directories (octopus-debug PUBLIC ${Boost_INCLUDE_DIR})
        target_link_libraries (octopus-debug ${Boost_LIBRARIES})
    endif (Boost_FOUND)
    set(CMAKE_MODULE_PATH ${CMAKE_MODULE_PATH} "${CMAKE_SOURCE_DIR}/build/cmake/modules/")
    find_package (HTSlib 1.4 REQUIRED)
    if (HTSlib_FOUND)
        target_include_directories (octopus-debug PUBLIC ${HTSlib_INCLUDE_DIRS})
        target_link_libraries (octopus-debug ${HTSlib_LIBRARIES})
    endif (HTSlib_FOUND)
    option(INSTALL_ROOT "INSTALL_ROOT" OFF)
    install(TARGETS octopus-debug DESTINATION ${octopus_SOURCE_DIR}/bin)
else()
    add_executable(octopus main.cpp ${OCTOPUS_SOURCES} ${INCLUDE_SOURCES})
    target_compile_features(octopus PRIVATE cxx_thread_local)
    if (CMAKE_COMPILER_IS_GNUCXX)
        target_compile_options(octopus PRIVATE -Wall -Wextra -pedantic ${WarningIgnores} -ffast-math -fno-tree-slp-vectorize)
    elseif (CMAKE_CXX_COMPILER_ID MATCHES "Clang")
        target_compile_options(octopus PRIVATE -Wall -Wextra ${WarningIgnores} -Werror -ffast-math)
    endif()
    target_include_directories(octopus PUBLIC ${octopus_SOURCE_DIR}/lib ${octopus_SOURCE_DIR}/src)
    target_link_libraries(octopus tandem)
    if (USE_STATIC_BOOST)
        message(STATUS "Linking against boost static libraries")
        set(Boost_USE_STATIC_LIBS ON)
    else()
        message(STATUS "Linking against boost dynamic libraries")
        target_compile_definitions(octopus PRIVATE -DBOOST_LOG_DYN_LINK) # Required for log
    endif()
    find_package (Boost 1.58 REQUIRED COMPONENTS ${REQUIRED_BOOST_LIBRARIES} REQUIRED)
    if (Boost_FOUND)
        target_include_directories (octopus PUBLIC ${Boost_INCLUDE_DIR})
        target_link_libraries (octopus ${Boost_LIBRARIES})
    endif (Boost_FOUND)
    set(CMAKE_MODULE_PATH ${CMAKE_MODULE_PATH} "${CMAKE_SOURCE_DIR}/build/cmake/modules/")
    find_package (HTSlib 1.4 REQUIRED)
    if (HTSlib_FOUND)
        target_include_directories (octopus PUBLIC ${HTSlib_INCLUDE_DIRS})
        target_link_libraries (octopus ${HTSlib_LIBRARIES})
    endif (HTSlib_FOUND)
    set_target_properties(octopus PROPERTIES INTERPROCEDURAL_OPTIMIZATION True)
    option(INSTALL_ROOT "INSTALL_ROOT" OFF)
    if(INSTALL_ROOT)
        install(TARGETS octopus DESTINATION ${CMAKE_INSTALL_PREFIX}/bin)
    else()
        install(TARGETS octopus DESTINATION ${octopus_SOURCE_DIR}/bin)
    endif()
endif()<|MERGE_RESOLUTION|>--- conflicted
+++ resolved
@@ -182,29 +182,6 @@
     core/callers/population_caller.cpp
     core/callers/trio_caller.hpp
     core/callers/trio_caller.cpp
-<<<<<<< HEAD
-    
-    core/callers/utils/call_types.hpp
-    core/callers/utils/call.hpp
-    core/callers/utils/call.cpp
-    core/callers/utils/germline_variant_call.hpp
-    core/callers/utils/germline_variant_call.cpp
-    core/callers/utils/reference_call.hpp
-    core/callers/utils/reference_call.cpp
-    core/callers/utils/somatic_call.hpp
-    core/callers/utils/somatic_call.cpp
-    core/callers/utils/variant_call.hpp
-    core/callers/utils/variant_call.cpp
-    core/callers/utils/denovo_call.hpp
-    core/callers/utils/denovo_call.cpp
-    core/callers/utils/vcf_header_factory.hpp
-    core/callers/utils/vcf_header_factory.cpp
-    core/callers/utils/vcf_record_factory.hpp
-    core/callers/utils/vcf_record_factory.cpp
-
-    core/csr/facets/facet.hpp
-    core/csr/facets/facet.cpp
-=======
 
     core/types/calls/call_types.hpp
     core/types/calls/call.hpp
@@ -228,7 +205,6 @@
     core/tools/vcf_record_factory.hpp
     core/tools/vcf_record_factory.cpp
     
->>>>>>> 543d5784
     core/csr/facets/read_assignment.hpp
     core/csr/facets/read_assignment.cpp
     
