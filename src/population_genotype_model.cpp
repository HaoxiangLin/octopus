--- conflicted
+++ resolved
@@ -177,37 +177,14 @@
         return result;
     }
     
-<<<<<<< HEAD
     double do_em_iteration(const std::vector<Haplotype>& haplotypes,
                            const std::vector<Genotype<Haplotype>>& genotypes,
                            Population::GenotypeProbabilities& genotype_posteriors,
-=======
-    static double max_haplotype_frequency_change(const HaplotypeFrequencies& old_frequencies,
-                                                 const HaplotypeFrequencies& new_frequencies)
-    {
-        double result {};
-        
-        for (const auto& h : new_frequencies) {
-            auto change = std::abs(h.second - old_frequencies.at(h.first));
-            if (change > result) result = change;
-        }
-        
-        return result;
-    }
-    
-    double do_em_iteration(PopulationGenotypeModel::GenotypeProbabilities& genotype_posteriors,
->>>>>>> 69a410db
                            HaplotypeFrequencies& haplotype_frequencies,
                            GenotypeMarginals& marginal_genotype_log_probabilities,
                            const GenotypeLikelihoods& genotype_log_likilhoods)
     {
-<<<<<<< HEAD
         auto new_frequencies = compute_haplotype_frequencies(haplotypes, genotypes, genotype_posteriors);
-=======
-        auto num_samples = static_cast<unsigned>(genotype_posteriors.size());
-        
-        auto new_frequencies = compute_haplotype_frequencies(genotype_posteriors, num_samples, ploidy);
->>>>>>> 69a410db
         
         update_genotype_posteriors(genotype_posteriors, haplotype_frequencies,
                                    marginal_genotype_log_probabilities, genotype_log_likilhoods);
