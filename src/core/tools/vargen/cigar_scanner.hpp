// Copyright (c) 2015-2019 Daniel Cooke
// Use of this source code is governed by the MIT license that can be found in the LICENSE file.

#ifndef cigar_scanner_hpp
#define cigar_scanner_hpp

#include <vector>
#include <deque>
#include <cstddef>
#include <utility>
#include <functional>
#include <memory>

#include <boost/optional.hpp>

#include "concepts/mappable.hpp"
#include "concepts/comparable.hpp"
#include "basics/aligned_read.hpp"
#include "core/types/variant.hpp"
#include "utils/coverage_tracker.hpp"
#include "variant_generator.hpp"

namespace octopus {

class ReferenceGenome;
class GenomicRegion;

namespace coretools {

class CigarScanner : public VariantGenerator
{
public:
    struct VariantObservation
    {
        Variant variant;
        unsigned total_depth;
        struct SampleObservationStats
        {
            std::reference_wrapper<const SampleName> sample;
            unsigned depth, forward_strand_depth;
            std::vector<unsigned> observed_base_qualities;
            std::vector<AlignedRead::MappingQuality> observed_mapping_qualities;
            unsigned forward_strand_support, edge_support;
        };
        std::vector<SampleObservationStats> sample_observations;
    };
    
    struct Options
    {
        struct MisalignmentParameters
        {
            AlignedRead::BaseQuality snv_threshold;
            double snv_penalty = 1, indel_penalty = 1, clip_penalty = 1;
            double max_expected_mutation_rate = 1e-3;
            double min_ln_prob_correctly_aligned = std::log(0.0001);
            unsigned max_unpenalised_clip_size = 3;
        };
        
        using InclusionPredicate = std::function<bool(VariantObservation)>;
        using MatchPredicate = std::function<bool(const Variant&, const Variant&)>;
        
        InclusionPredicate include;
        MatchPredicate match = std::equal_to<> {};
        bool use_clipped_coverage_tracking = false;
        Variant::MappingDomain::Size max_variant_size = 2000;
        boost::optional<MisalignmentParameters> misalignment_parameters = MisalignmentParameters {};
    };
    
    CigarScanner() = delete;
    CigarScanner(const ReferenceGenome& reference, Options options);
    
    CigarScanner(const CigarScanner&)            = default;
    CigarScanner& operator=(const CigarScanner&) = default;
    CigarScanner(CigarScanner&&)                 = default;
    CigarScanner& operator=(CigarScanner&&)      = default;
    
    ~CigarScanner() override = default;
    
private:
    using VariantGenerator::ReadVectorIterator;
    using VariantGenerator::ReadFlatSetIterator;
    
    std::unique_ptr<VariantGenerator> do_clone() const override;
    bool do_requires_reads() const noexcept override;
    void do_add_read(const SampleName& sample, const AlignedRead& read) override;
    void add_read(const SampleName& sample, const AlignedRead& read,
                  CoverageTracker<GenomicRegion>& coverage_tracker,
                  CoverageTracker<GenomicRegion>& forward_strand_coverage_tracker);
    void do_add_reads(const SampleName& sample, ReadVectorIterator first, ReadVectorIterator last) override;
    void do_add_reads(const SampleName& sample, ReadFlatSetIterator first, ReadFlatSetIterator last) override;
    std::vector<Variant> do_generate(const RegionSet& regions) const override;
    void do_clear() noexcept override;
    std::string name() const override;
    
    struct Candidate : public Comparable<Candidate>, public Mappable<Candidate>
    {
        Variant variant;
        std::reference_wrapper<const AlignedRead> source;
        std::reference_wrapper<const SampleName> origin;
        std::size_t offset;
        
        template <typename T1, typename T2, typename T3>
        Candidate(T1&& region, T2&& sequence_removed, T3&& sequence_added,
                  const AlignedRead& source, std::size_t offset,
                  const SampleName& origin);
        
        const GenomicRegion& mapped_region() const noexcept { return variant.mapped_region(); }
        
        friend bool operator==(const Candidate& lhs, const Candidate& rhs) noexcept { return lhs.variant == rhs.variant; }
        friend bool operator<(const Candidate& lhs, const Candidate& rhs) noexcept { return lhs.variant < rhs.variant; }
    };
    
    using NucleotideSequence = AlignedRead::NucleotideSequence;
    using SequenceIterator = NucleotideSequence::const_iterator;
    using SampleCoverageTrackerMap = std::unordered_map<SampleName, CoverageTracker<GenomicRegion>>;
    
    std::reference_wrapper<const ReferenceGenome> reference_;
    Options options_;
    std::vector<Candidate> buffer_;
    mutable std::deque<Candidate> candidates_, likely_misaligned_candidates_;
    Variant::MappingDomain::Size max_seen_candidate_size_;
    CoverageTracker<GenomicRegion> combined_read_coverage_tracker_, misaligned_read_coverage_tracker_;
    SampleCoverageTrackerMap sample_read_coverage_tracker_, sample_forward_strand_coverage_tracker_;
    
    using CandidateIterator = OverlapIterator<decltype(candidates_)::const_iterator>;
    
    template <typename T1, typename T2, typename T3>
    void add_candidate(T1&& region, T2&& sequence_removed, T3&& sequence_added,
                       const AlignedRead& read, std::size_t offset, const SampleName& sample);
    double add_snvs_in_match_range(const GenomicRegion& region, const AlignedRead& read,
                                   std::size_t read_index, const SampleName& origin);
    void generate(const GenomicRegion& region, std::vector<Variant>& result) const;
    unsigned sum_base_qualities(const Candidate& candidate) const noexcept;
    bool is_likely_misaligned(const AlignedRead& read, double penalty) const;
    VariantObservation make_observation(CandidateIterator first_match, CandidateIterator last_match) const;
    std::vector<Variant> get_novel_likely_misaligned_candidates(const std::vector<Variant>& current_candidates) const;
};

template <typename T1, typename T2, typename T3>
CigarScanner::Candidate::Candidate(T1&& region, T2&& sequence_removed, T3&& sequence_added,
                                   const AlignedRead& source, std::size_t offset,
                                   const SampleName& origin)
: variant {std::forward<T1>(region), std::forward<T2>(sequence_removed), std::forward<T3>(sequence_added)}
, source {source}
, origin {origin}
, offset {offset}
{}

template <typename T1, typename T2, typename T3>
void CigarScanner::add_candidate(T1&& region, T2&& sequence_removed, T3&& sequence_added,
                                 const AlignedRead& read, const std::size_t offset,
                                 const SampleName& sample)
{
    const auto candidate_size = size(region);
    if (candidate_size <= options_.max_variant_size) {
        buffer_.emplace_back(std::forward<T1>(region),
                             std::forward<T2>(sequence_removed),
                             std::forward<T3>(sequence_added),
                             read, offset, sample);
        max_seen_candidate_size_ = std::max(max_seen_candidate_size_, candidate_size);
    }
}

struct KnownCopyNumberInclusionPredicate
{
    KnownCopyNumberInclusionPredicate(unsigned copy_number = 2) : copy_number_ {copy_number} {}
    bool operator()(const CigarScanner::VariantObservation& candidate);
private:
    unsigned copy_number_;
};

<<<<<<< HEAD
struct UnknownCopyNumberInclusionPredicate
=======
struct PacBioInclusionPredicate
{
    bool operator()(const CigarScanner::VariantObservation& candidate);
};

struct DefaultSomaticInclusionPredicate
>>>>>>> 5ccea1ea
{
    UnknownCopyNumberInclusionPredicate() = default;
    
    UnknownCopyNumberInclusionPredicate(double min_vaf, double min_probability = 0.5);
    UnknownCopyNumberInclusionPredicate(SampleName normal, double min_vaf, double min_probability = 0.5);
    
    bool operator()(const CigarScanner::VariantObservation& candidate);
private:
    boost::optional<SampleName> normal_;
    double min_vaf_ = 0.01, min_probability_ = 0.5;
};

struct CellInclusionPredicate
{
    bool operator()(const CigarScanner::VariantObservation& candidate);
};

struct SimpleThresholdInclusionPredicate
{
    SimpleThresholdInclusionPredicate(std::size_t min_observations) : min_observations_ {min_observations} {}
    bool operator()(const CigarScanner::VariantObservation& candidate) noexcept;
private:
    std::size_t min_observations_;
};

struct TolerantMatchPredicate
{
    bool operator()(const Variant& lhs, const Variant& rhs) noexcept;
};

} // coretools
} // namespace octopus

#endif<|MERGE_RESOLUTION|>--- conflicted
+++ resolved
@@ -169,16 +169,12 @@
     unsigned copy_number_;
 };
 
-<<<<<<< HEAD
+struct PacBioInclusionPredicate
+{
+    bool operator()(const CigarScanner::VariantObservation& candidate);
+};
+
 struct UnknownCopyNumberInclusionPredicate
-=======
-struct PacBioInclusionPredicate
-{
-    bool operator()(const CigarScanner::VariantObservation& candidate);
-};
-
-struct DefaultSomaticInclusionPredicate
->>>>>>> 5ccea1ea
 {
     UnknownCopyNumberInclusionPredicate() = default;
     
