--- conflicted
+++ resolved
@@ -613,8 +613,6 @@
     }
 }
 
-<<<<<<< HEAD
-=======
 bool is_inversion(const Assembler::Variant& v) noexcept
 {
     return v.ref.size() > 2
@@ -623,19 +621,6 @@
            && !std::equal(std::next(std::cbegin(v.ref)), std::prev(std::cend(v.ref)), std::next(std::cbegin(v.alt)));
 }
 
-bool is_complex(const Assembler::Variant& v) noexcept
-{
-    if (is_inversion(v)) return false;
-    return (v.ref.size() > 1 && !v.alt.empty()) || (v.alt.size() > 1 && !v.ref.empty());
-}
-
-auto partition_complex(std::deque<Assembler::Variant>& variants)
-{
-    return std::stable_partition(std::begin(variants), std::end(variants),
-                                 [] (const auto& candidate) { return !is_complex(candidate); });
-}
-
->>>>>>> 25deb2e3
 void trim_reference(Assembler::Variant& v)
 {
     using std::cbegin; using std::cend; using std::crbegin; using std::crend;
@@ -653,16 +638,12 @@
     for (auto& v : variants) trim_reference(v);
 }
 
-<<<<<<< HEAD
 bool is_complex(const Assembler::Variant& v) noexcept
 {
     return (v.ref.size() > 1 && !v.alt.empty()) || (v.alt.size() > 1 && !v.ref.empty());
 }
 
 auto partition_complex(std::deque<Assembler::Variant>& variants)
-=======
-bool is_mnp(const Assembler::Variant& v) noexcept
->>>>>>> 25deb2e3
 {
     return std::stable_partition(std::begin(variants), std::end(variants),
                                  [] (const auto& candidate) { return !is_complex(candidate); });
