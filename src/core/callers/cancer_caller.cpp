--- conflicted
+++ resolved
@@ -1008,27 +1008,14 @@
 CancerCaller::call_variants(const std::vector<Variant>& candidates, const Latents& latents) const
 {
     // TODO: refactor this into smaller methods!
-<<<<<<< HEAD
     const auto& model_posteriors = latents.model_posteriors_;
-    if (debug_log_) {
-        stream(*debug_log_) << "Germline model posterior: " << model_posteriors.germline;
-        stream(*debug_log_) << "CNV model posterior:      " << model_posteriors.cnv;
-        stream(*debug_log_) << "Somatic model posterior:  " << model_posteriors.somatic;
-    }
+    log(model_posteriors);
     const auto somatic_posterior = calculate_somatic_probability(latents);
     const auto germline_genotype_posteriors = calculate_germline_genotype_posteriors(latents);
-=======
-    const auto model_posteriors = calculate_model_posteriors(latents);
-    log(model_posteriors);
-    const auto germline_genotype_posteriors = calculate_germline_genotype_posteriors(latents, model_posteriors);
->>>>>>> 3afb73e5
     const auto& cancer_genotype_posteriors = latents.tumour_model_inferences_.posteriors.genotype_probabilities;
     log(latents.germline_genotypes_, germline_genotype_posteriors, latents.cnv_model_inferences_,
         latents.cancer_genotypes_, latents.tumour_model_inferences_);
-    const auto sample_somatic_inv_posteriors = calculate_probability_samples_not_somatic(latents);
-    const auto somatic_posterior = calculate_somatic_probability(sample_somatic_inv_posteriors, model_posteriors);
-    const auto germline_candidate_posteriors = compute_candidate_posteriors(candidates, germline_genotype_posteriors);
-    Genotype<Haplotype> called_germline_genotype {};
+    boost::optional<Genotype<Haplotype>> called_germline_genotype {};
     boost::optional<CancerGenotype<Haplotype>> called_cancer_genotype {};
     if (model_posteriors.somatic > model_posteriors.germline && somatic_posterior >= parameters_.min_somatic_posterior) {
         if (debug_log_) *debug_log_ << "Using cancer genotype for germline genotype call";
