--- conflicted
+++ resolved
@@ -58,11 +58,8 @@
 {spec::filter::strandBias, "One of the alternative alleles has strand bias"},
 {spec::filter::lowDepth, "Read depth around variant is low"},
 {spec::filter::filteredReadFraction, "The number of reads filtered for calling is high"},
-<<<<<<< HEAD
-{spec::filter::highGCRegion, "The GC content of the region is too high"}
-=======
+{spec::filter::highGCRegion, "The GC content of the region is too high"},
 {spec::filter::lowGQ, "Sample genotype quality low"}
->>>>>>> 2a7a4075
 };
 
 VcfHeader::Builder& add_filter(VcfHeader::Builder& builder, const std::string& key)
