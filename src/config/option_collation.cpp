--- conflicted
+++ resolved
@@ -1376,17 +1376,13 @@
     return CallerFactory {std::move(vc_builder)};
 }
 
-<<<<<<< HEAD
 VariantCallFilterFactory make_call_filter_factory(const ReferenceGenome& reference, ReadPipe& read_pipe,
                                                   const OptionMap& options)
 {
     return VariantCallFilterFactory {};
 }
 
-boost::optional<fs::path> get_final_output_path(const OptionMap& options)
-=======
 boost::optional<fs::path> get_output_path(const OptionMap& options)
->>>>>>> 543d5784
 {
     if (options.count("output") == 1) {
         return resolve_path(options.at("output").as<fs::path>(), options);
